#!/usr/bin/env bash
set -euo pipefail

<<<<<<< HEAD
# gh_pr_open.sh — ouvre une PR avec titre auto-préfixé [hostname-pid-agent-model]
# Usage: gh_pr_open.sh "<résumé court>" [--base <base-branch>] [--agent <nom>] [--model <nom>]
# - Détecte type/issue depuis le nom de branche: <type>/issue-<num>-<slug>
# - Construit le titre: [HOST-PID-AGENT-MODEL] <type>: <résumé> (Refs #<num>)
=======
# gh_pr_open.sh — ouvre une PR et ajoute des labels de provenance courts
# Usage: gh_pr_open.sh "<résumé court>" [--base <base-branch>] [--model <nom>] [--owner <human|agent>]
# - Détecte type/issue depuis le nom de branche: <type>/issue-<num>-<slug>
# - Construit le titre: <type>: <résumé> (Refs #<num>)
# - Ajoute les labels: prov:host=..., prov:pid=..., agent:GitHubCopilot, model=..., owner=...
>>>>>>> feaa1f19

SUMMARY=${1:-}
BASE_BRANCH="master"
AGENT_TAG=${AGENT_TAG:-GitHubCopilot}
MODEL_TAG=${MODEL_TAG:-}
OWNER_TAG=${OWNER_TAG:-agent}

shift || true
while [[ $# -gt 0 ]]; do
  case "$1" in
    --base)
      BASE_BRANCH=${2:-master}; shift 2;;
    --agent)
      AGENT_TAG=${2:-}; shift 2;;
    --model)
      MODEL_TAG=${2:-}; shift 2;;
    --owner)
      OWNER_TAG=${2:-agent}; shift 2;;
    *)
      shift;;
  esac
done

if [[ -z "${SUMMARY}" ]]; then
  echo "Usage: $0 \"<résumé court>\" [--base <base-branch>] [--model <nom>]" >&2
  exit 2
fi

if ! command -v gh >/dev/null 2>&1; then
  echo "gh CLI requis" >&2
  exit 3
fi

CURR_BRANCH=$(git rev-parse --abbrev-ref HEAD)
TYPE="docs"
ISSUE_NUM=""
if [[ "$CURR_BRANCH" =~ ^([^/]+)/issue-([0-9]+)-(.+)$ ]]; then
  TYPE="${BASH_REMATCH[1]}"
  ISSUE_NUM="${BASH_REMATCH[2]}"
fi

<<<<<<< HEAD
HOST_SHORT=${HOSTNAME:-$(hostname -s 2>/dev/null || hostname 2>/dev/null || echo "host")}
PID_HINT=$$
SANITIZE() { printf '%s' "$1" | sed 's/[\[\]\n\r]/_/g; s/[[:space:]]\+/_/g'; }
AGENT_SAFE=$(SANITIZE "${AGENT_TAG:-copilot}")
MODEL_SAFE=$(SANITIZE "${MODEL_TAG:-unknown}")
PREFIX="[${HOST_SHORT}-${PID_HINT}-${AGENT_SAFE}-${MODEL_SAFE}]"

TITLE="${PREFIX} ${TYPE}: ${SUMMARY}"
=======
TITLE="${TYPE}: ${SUMMARY}"
>>>>>>> feaa1f19
if [[ -n "$ISSUE_NUM" ]]; then
  TITLE+=" (Refs #${ISSUE_NUM})"
fi

<<<<<<< HEAD
BODY="PR ouverte via gh_pr_open.sh.\n\n- Branche: ${CURR_BRANCH}\n- Contexte: ${PREFIX}\n\nCloses #${ISSUE_NUM}"
=======
BODY="PR ouverte via gh_pr_open.sh.\n\n- Branche: ${CURR_BRANCH}\n- Modèle: ${MODEL_TAG:-n/a}\n\nCloses #${ISSUE_NUM}"

# Crée la PR
gh pr create --title "$TITLE" --body "$BODY" --base "$BASE_BRANCH" --head "$CURR_BRANCH"

# Ajoute des labels provenance courts (<=50 chars chacun)
HOST_RAW=${HOSTNAME:-$(hostname -s 2>/dev/null || hostname 2>/dev/null || echo "host")}
# Normalise: minuscules, retire espaces, garde alnum.-_
HOST_NORM=$(echo "$HOST_RAW" | tr '[:upper:]' '[:lower:]' | tr -cd 'a-z0-9._-' | cut -c1-24)
[ -z "$HOST_NORM" ] && HOST_NORM="host"
PID_HINT=$$

LBL_HOST="prov:host=${HOST_NORM}"
LBL_PID="prov:pid=${PID_HINT}"
LBL_AGENT="agent:${AGENT_TAG}"
LBL_MODEL="model:${MODEL_TAG:-unspecified}"
LBL_OWNER="owner:${OWNER_TAG}"

# Opt-in par défaut: autofill provenance et auto-merge
LBL_AUTOFILL="autofill-provenance"
LBL_AUTOMERGE="automerge-provenance"

# S'assure que les labels existent (couleur par défaut)
for L in "$LBL_HOST" "$LBL_PID" "$LBL_AGENT" "$LBL_MODEL" "$LBL_OWNER" "$LBL_AUTOFILL" "$LBL_AUTOMERGE"; do
  gh label create "$L" --color BFD4F2 --description "Provenance/agent metadata" || true
done
>>>>>>> feaa1f19

PR_NUMBER=$(gh pr view --json number --jq .number)
exec gh pr edit "$PR_NUMBER" \
  --add-label "$LBL_HOST" \
  --add-label "$LBL_PID" \
  --add-label "$LBL_AGENT" \
  --add-label "$LBL_MODEL" \
  --add-label "$LBL_OWNER" \
  --add-label "$LBL_AUTOFILL" \
  --add-label "$LBL_AUTOMERGE"<|MERGE_RESOLUTION|>--- conflicted
+++ resolved
@@ -1,18 +1,11 @@
 #!/usr/bin/env bash
 set -euo pipefail
 
-<<<<<<< HEAD
-# gh_pr_open.sh — ouvre une PR avec titre auto-préfixé [hostname-pid-agent-model]
-# Usage: gh_pr_open.sh "<résumé court>" [--base <base-branch>] [--agent <nom>] [--model <nom>]
-# - Détecte type/issue depuis le nom de branche: <type>/issue-<num>-<slug>
-# - Construit le titre: [HOST-PID-AGENT-MODEL] <type>: <résumé> (Refs #<num>)
-=======
 # gh_pr_open.sh — ouvre une PR et ajoute des labels de provenance courts
 # Usage: gh_pr_open.sh "<résumé court>" [--base <base-branch>] [--model <nom>] [--owner <human|agent>]
 # - Détecte type/issue depuis le nom de branche: <type>/issue-<num>-<slug>
 # - Construit le titre: <type>: <résumé> (Refs #<num>)
 # - Ajoute les labels: prov:host=..., prov:pid=..., agent:GitHubCopilot, model=..., owner=...
->>>>>>> feaa1f19
 
 SUMMARY=${1:-}
 BASE_BRANCH="master"
@@ -54,25 +47,11 @@
   ISSUE_NUM="${BASH_REMATCH[2]}"
 fi
 
-<<<<<<< HEAD
-HOST_SHORT=${HOSTNAME:-$(hostname -s 2>/dev/null || hostname 2>/dev/null || echo "host")}
-PID_HINT=$$
-SANITIZE() { printf '%s' "$1" | sed 's/[\[\]\n\r]/_/g; s/[[:space:]]\+/_/g'; }
-AGENT_SAFE=$(SANITIZE "${AGENT_TAG:-copilot}")
-MODEL_SAFE=$(SANITIZE "${MODEL_TAG:-unknown}")
-PREFIX="[${HOST_SHORT}-${PID_HINT}-${AGENT_SAFE}-${MODEL_SAFE}]"
-
-TITLE="${PREFIX} ${TYPE}: ${SUMMARY}"
-=======
 TITLE="${TYPE}: ${SUMMARY}"
->>>>>>> feaa1f19
 if [[ -n "$ISSUE_NUM" ]]; then
   TITLE+=" (Refs #${ISSUE_NUM})"
 fi
 
-<<<<<<< HEAD
-BODY="PR ouverte via gh_pr_open.sh.\n\n- Branche: ${CURR_BRANCH}\n- Contexte: ${PREFIX}\n\nCloses #${ISSUE_NUM}"
-=======
 BODY="PR ouverte via gh_pr_open.sh.\n\n- Branche: ${CURR_BRANCH}\n- Modèle: ${MODEL_TAG:-n/a}\n\nCloses #${ISSUE_NUM}"
 
 # Crée la PR
@@ -99,7 +78,6 @@
 for L in "$LBL_HOST" "$LBL_PID" "$LBL_AGENT" "$LBL_MODEL" "$LBL_OWNER" "$LBL_AUTOFILL" "$LBL_AUTOMERGE"; do
   gh label create "$L" --color BFD4F2 --description "Provenance/agent metadata" || true
 done
->>>>>>> feaa1f19
 
 PR_NUMBER=$(gh pr view --json number --jq .number)
 exec gh pr edit "$PR_NUMBER" \
