<<<<<<< HEAD
name: Validate Agent Provenance Labels
=======
name: Validate Agent Provenance Labels (legacy alias)
>>>>>>> 1d6e0f8b

on:
  pull_request:
    types: [opened, edited, synchronize, reopened, labeled]

permissions:
  contents: read
  pull-requests: read

jobs:
  validate:
    runs-on: ubuntu-latest
    steps:
      - name: Ensure PR has required provenance labels or is exempted
        uses: actions/github-script@v7
        with:
          script: |
            const pr = context.payload.pull_request;
            const labels = (pr.labels || []).map(l => String(l.name));
<<<<<<< HEAD

            const REQUIRED_PREFIXES = [
              'prov:host=',
              'prov:pid=',
              'agent:',
              'model:',
              'owner:'
            ];
            const MAX_LABEL_LEN = 50; // longueur max recommandée

            function ok(msg) { core.info(msg); }
            function fail(msg) { core.setFailed(msg); }

            // Bypass
            if (labels.includes('copilotage-exempt')) {
              return ok('Bypass enabled via label copilotage-exempt.');
            }

            // Interdire tout label "journal" (legacy)
            const forbidden = labels.filter(n => /^journal(?::|$)/i.test(n));
            if (forbidden.length > 0) {
              return fail(`Labels interdits détectés: ${forbidden.join(', ')}. Utilisez les labels courts: prov:host=..., prov:pid=..., agent:..., model:..., owner:...`);
            }

            // Vérifier présence et forme de chaque label requis
            const lower = labels.map(n => n.toLowerCase());
            const problems = [];
            for (const prefix of REQUIRED_PREFIXES) {
              const i = lower.findIndex(n => n.startsWith(prefix));
              if (i === -1) {
                problems.push(`Manquant: label commençant par "${prefix}"`);
                continue;
              }
              const label = labels[i];
              if (label.length > MAX_LABEL_LEN) {
                problems.push(`Label trop long (> ${MAX_LABEL_LEN}): "${label}"`);
              }
              const value = label.slice(prefix.length);
              if (!value || value.trim().length === 0) {
                problems.push(`Valeur vide pour le label "${label}"`);
              }
            }

            if (problems.length > 0) {
              return fail('Provenance invalide:\n- ' + problems.join('\n- '));
            }

            ok('Validation OK: labels de provenance présents et valides.');
=======
            const REQUIRED_PREFIXES = ['prov:host=','prov:pid=','agent:','model:','owner:'];
            const MAX_LABEL_LEN = 50;
            function ok(m){core.info(m)}; function fail(m){core.setFailed(m)};
            if (labels.includes('copilotage-exempt')) return ok('Bypass enabled.');
            const forbidden = labels.filter(n => /^journal(?::|$)/i.test(n));
            if (forbidden.length) return fail(`Labels interdits: ${forbidden.join(', ')}`);
            const lower = labels.map(n => n.toLowerCase());
            const problems = [];
            for (const p of REQUIRED_PREFIXES) {
              const i = lower.findIndex(n => n.startsWith(p));
              if (i === -1) { problems.push(`Manquant: ${p}`); continue; }
              const label = labels[i];
              if (label.length > MAX_LABEL_LEN) problems.push(`Trop long: ${label}`);
              const val = label.slice(p.length);
              if (!val || !val.trim()) problems.push(`Valeur vide: ${label}`);
            }
            if (problems.length) return fail('Provenance invalide:\n- ' + problems.join('\n- '));
            ok('Validation OK: provenance labels');
>>>>>>> 1d6e0f8b
<|MERGE_RESOLUTION|>--- conflicted
+++ resolved
@@ -1,8 +1,4 @@
-<<<<<<< HEAD
-name: Validate Agent Provenance Labels
-=======
 name: Validate Agent Provenance Labels (legacy alias)
->>>>>>> 1d6e0f8b
 
 on:
   pull_request:
@@ -22,56 +18,6 @@
           script: |
             const pr = context.payload.pull_request;
             const labels = (pr.labels || []).map(l => String(l.name));
-<<<<<<< HEAD
-
-            const REQUIRED_PREFIXES = [
-              'prov:host=',
-              'prov:pid=',
-              'agent:',
-              'model:',
-              'owner:'
-            ];
-            const MAX_LABEL_LEN = 50; // longueur max recommandée
-
-            function ok(msg) { core.info(msg); }
-            function fail(msg) { core.setFailed(msg); }
-
-            // Bypass
-            if (labels.includes('copilotage-exempt')) {
-              return ok('Bypass enabled via label copilotage-exempt.');
-            }
-
-            // Interdire tout label "journal" (legacy)
-            const forbidden = labels.filter(n => /^journal(?::|$)/i.test(n));
-            if (forbidden.length > 0) {
-              return fail(`Labels interdits détectés: ${forbidden.join(', ')}. Utilisez les labels courts: prov:host=..., prov:pid=..., agent:..., model:..., owner:...`);
-            }
-
-            // Vérifier présence et forme de chaque label requis
-            const lower = labels.map(n => n.toLowerCase());
-            const problems = [];
-            for (const prefix of REQUIRED_PREFIXES) {
-              const i = lower.findIndex(n => n.startsWith(prefix));
-              if (i === -1) {
-                problems.push(`Manquant: label commençant par "${prefix}"`);
-                continue;
-              }
-              const label = labels[i];
-              if (label.length > MAX_LABEL_LEN) {
-                problems.push(`Label trop long (> ${MAX_LABEL_LEN}): "${label}"`);
-              }
-              const value = label.slice(prefix.length);
-              if (!value || value.trim().length === 0) {
-                problems.push(`Valeur vide pour le label "${label}"`);
-              }
-            }
-
-            if (problems.length > 0) {
-              return fail('Provenance invalide:\n- ' + problems.join('\n- '));
-            }
-
-            ok('Validation OK: labels de provenance présents et valides.');
-=======
             const REQUIRED_PREFIXES = ['prov:host=','prov:pid=','agent:','model:','owner:'];
             const MAX_LABEL_LEN = 50;
             function ok(m){core.info(m)}; function fail(m){core.setFailed(m)};
@@ -89,5 +35,4 @@
               if (!val || !val.trim()) problems.push(`Valeur vide: ${label}`);
             }
             if (problems.length) return fail('Provenance invalide:\n- ' + problems.join('\n- '));
-            ok('Validation OK: provenance labels');
->>>>>>> 1d6e0f8b
+            ok('Validation OK: provenance labels');