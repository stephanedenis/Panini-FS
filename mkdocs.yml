site_name: "Pāṇini File System"
site_description: "Metalinguistic information processing and storage"
site_url: "https://paninifs.org"
site_author: "Stéphane Denis"

# Repository
repo_name: stephanedenis/PaniniFS
repo_url: https://github.com/stephanedenis/PaniniFS

# Theme configuration
theme:
  name: material
  palette:
    # Palette toggle for light mode
    - scheme: default
      primary: blue
      accent: blue
      toggle:
        icon: material/brightness-7
        name: Switch to dark mode
    # Palette toggle for dark mode
    - scheme: slate
      primary: blue
      accent: blue
      toggle:
        icon: material/brightness-4
        name: Switch to light mode
  
  font:
    text: Roboto
    code: Roboto Mono
  
  features:
    - navigation.tabs
    - navigation.sections
    - navigation.expand
    - navigation.indexes
    - navigation.top
    - search.highlight
    - search.share
    - content.code.copy
    - content.code.annotate
    - content.tabs.link
  
  icon:
    repo: fontawesome/brands/github
    logo: material/file-tree
  
  language: fr

# Plugins
plugins:
  - search:
      lang:
        - fr
        - en
  - i18n:
      languages:
        - locale: fr
          name: Français
          default: true
        - locale: en
          name: English
  - git-revision-date-localized:
      enable_creation_date: true
      type: timeago
      locale: fr
  - kroki:
<<<<<<< HEAD
  # Options par défaut; l'URL peut être fournie via la variable d'environnement KROKI_URL dans CI
=======
  # Options par défaut; l'URL est fournie via la variable d'environnement KROKI_URL dans CI
  - include-markdown

>>>>>>> 1d6e0f8b

# Markdown extensions
markdown_extensions:
  - abbr
  - admonition
  - attr_list
  - def_list
  - footnotes
  - md_in_html
  - toc:
      permalink: true
  - pymdownx.arithmatex:
      generic: true
  - pymdownx.betterem:
      smart_enable: all
  - pymdownx.caret
  - pymdownx.details
  - pymdownx.highlight:
      anchor_linenums: true
      line_spans: __span
      pygments_lang_class: true
  - pymdownx.inlinehilite
  - pymdownx.keys
  - pymdownx.magiclink:
      repo_url_shorthand: true
      user: stephanedenis
      repo: PaniniFS
  - pymdownx.mark
  - pymdownx.smartsymbols
  - pymdownx.superfences:
      custom_fences:
        - name: mermaid
          class: mermaid
          format: pymdownx.superfences.fence_code_format
  - pymdownx.tabbed:
      alternate_style: true
  - pymdownx.tasklist:
      custom_checkbox: true
  - pymdownx.tilde

# Navigation
nav:
  - Accueil: index.md
  - Vision: vision.md
  - Fondations linguistiques: linguistic-foundations.md
  - Cadre Dhātu: dhatu-framework.md
  - Architecture: architecture.md
  - Schémas (PlantUML): diagrams.md
  - Spécifications:
    - Orchestrateur d'exécution: specs/execution-orchestrator.md
  - Processus documentation: doc-process.md
  - Guide de style: style-guide.md
  - Références externes: references.md
  - 🏕️ Dashboard: dashboard.md
  - 📊 Guide Monitoring: monitoring-guide.md
  - Infrastructure: infrastructure.md
  - Surveillance: monitoring.md
  - English:
    - Home: en/index.md
    - Vision: en/vision.md
    - Linguistic Foundations: en/linguistic-foundations.md
    - Dhātu Framework: en/dhatu-framework.md
    - Architecture: en/architecture.md
    - Diagrams (PlantUML): en/diagrams.md
    - Specifications:
      - Execution Orchestrator: en/specs/execution-orchestrator.md
    - Documentation Process: en/doc-process.md
    - Style Guide: en/style-guide.md
    - External References: en/references.md
    - Infrastructure: en/infrastructure.md
    - Monitoring: en/monitoring.md
  - Modules docs: modules/index.md
  - Recherche:
    - research/index.md
    - Universaux sémantiques: research/universaux-semantique.md
    - Langage humain et développement: research/langage-humain-developpement.md
    - Compression sémantique: research/compression-semantique.md
  - Hypothèses et alternatives: research/hypotheses-and-alternatives.md
  - Références de recherche: research/references.md
  - Inventaire Dhātu v0.1: research/inventaire-dhatu-v0-1.md

# Extra
extra:
  social:
    - icon: fontawesome/brands/github
      link: https://github.com/stephanedenis
    - icon: fontawesome/brands/linkedin
      link: https://linkedin.com/in/stephanedenis
  alternate:
    - name: Français
      link: /
      lang: fr
    - name: English  
      link: /en/
      lang: en

# Copyright
copyright: >
  Copyright &copy; 2025 Stéphane Denis

# Docs directory
docs_dir: docs_new<|MERGE_RESOLUTION|>--- conflicted
+++ resolved
@@ -66,13 +66,9 @@
       type: timeago
       locale: fr
   - kroki:
-<<<<<<< HEAD
-  # Options par défaut; l'URL peut être fournie via la variable d'environnement KROKI_URL dans CI
-=======
   # Options par défaut; l'URL est fournie via la variable d'environnement KROKI_URL dans CI
   - include-markdown
 
->>>>>>> 1d6e0f8b
 
 # Markdown extensions
 markdown_extensions:
@@ -130,20 +126,6 @@
   - 📊 Guide Monitoring: monitoring-guide.md
   - Infrastructure: infrastructure.md
   - Surveillance: monitoring.md
-  - English:
-    - Home: en/index.md
-    - Vision: en/vision.md
-    - Linguistic Foundations: en/linguistic-foundations.md
-    - Dhātu Framework: en/dhatu-framework.md
-    - Architecture: en/architecture.md
-    - Diagrams (PlantUML): en/diagrams.md
-    - Specifications:
-      - Execution Orchestrator: en/specs/execution-orchestrator.md
-    - Documentation Process: en/doc-process.md
-    - Style Guide: en/style-guide.md
-    - External References: en/references.md
-    - Infrastructure: en/infrastructure.md
-    - Monitoring: en/monitoring.md
   - Modules docs: modules/index.md
   - Recherche:
     - research/index.md
